--- conflicted
+++ resolved
@@ -57,8 +57,4 @@
           echo "✅ supabase-mcp-server --help succeeded"
 
       - name: Publish to PyPI
-<<<<<<< HEAD
-        uses: pypa/gh-action-pypi-publish@release/v1
-=======
-        uses: pypa/gh-action-pypi-publish@release/v1
->>>>>>> e64b9eca
+        uses: pypa/gh-action-pypi-publish@release/v1